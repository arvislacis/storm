--- conflicted
+++ resolved
@@ -21,14 +21,9 @@
         "kriswallsmith/assetic": "~1.3",
         "linkorb/jsmin-php": "~1.0",
         "oyejorge/less.php": "~1.7",
-<<<<<<< HEAD
-        "symfony/yaml": "2.8.*|3.0.*",
-        "twig/twig": "1.33.*",
-=======
         "leafo/scssphp": "~0.6",
         "symfony/yaml": "~3.2",
         "twig/twig": "~2.0",
->>>>>>> 025a3ced
         "league/csv": "~8.0",
         "jenssegers/date": "~3.0",
         "laravel/tinker": "~1.0"
