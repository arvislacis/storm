<?php namespace Winter\Storm\Foundation;

use Closure;
use Winter\Storm\Foundation\Application;
use Illuminate\Contracts\Container\BindingResolutionException;
use ReflectionClass;
use ReflectionParameter;
use ReflectionNamedType;
use ReflectionUnionType;

class Maker
{
    /**
     * @var array
     */
    protected $bindings = [];

    /**
     * @var Application
     */
    protected $app;

    /**
     * Maker constructor.
     *
<<<<<<< HEAD
     * @param Container $container
=======
     * @param Application $app
     * @return void
>>>>>>> dfd13082
     */
    public function __construct(Application $app)
    {
        $this->app = $app;
    }

    public function make($abstract, array $parameters = [])
    {
        return $this->build(
            $this->getBinding($abstract),
            $parameters
        );
    }

    public function bind($abstract, Closure $concrete)
    {
        $this->bindings[$abstract] = $concrete;
    }

    protected function build($concrete, $parameters)
    {
        if ($concrete instanceof Closure) {
            return $concrete($this->app, $parameters);
        }

        $reflector = new ReflectionClass($concrete);

        if (!$reflector->isInstantiable()) {
            throw new BindingResolutionException("Target [$concrete] is not instantiable.");
        }

        $constructor = $reflector->getConstructor();

        if (is_null($constructor)) {
            return new $concrete;
        }

        $dependencies = $constructor->getParameters();

        $parameters = $this->keyParametersByArgument(
            $dependencies,
            $parameters
        );

        $instances = $this->getDependencies(
            $dependencies,
            $parameters
        );

        return $reflector->newInstanceArgs($instances);
    }

    /**
     * If extra parameters are passed by numeric ID, rekey them by argument name.
     *
     * @param  array $dependencies
     * @param  array $parameters
     *
     * @return array
     */
    protected function keyParametersByArgument(array $dependencies, array $parameters)
    {
        foreach ($parameters as $key => $value) {
            if (is_numeric($key)) {
                unset($parameters[$key]);
                $parameters[$dependencies[$key]->name] = $value;
            }
        }

        return $parameters;
    }

    /**
     * Resolve all of the dependencies from the ReflectionParameters.
     *
     * @param  array $parameters
     * @param  array $primitives
     *
     * @return array
     */
    protected function getDependencies(array $parameters, array $primitives = [])
    {
        $dependencies = [];

        /** @var ReflectionParameter $parameter */
        foreach ($parameters as $parameter) {
            $dependency = $parameter->getType();

            if (array_key_exists($parameter->name, $primitives)) {
                $dependencies[] = $primitives[$parameter->name];
            } elseif (is_null($dependency)) {
                $dependencies[] = $this->resolvePrimitive($parameter);
            } elseif ($dependency instanceof ReflectionUnionType === false) {
                $dependencies[] = $this->resolveClass($parameter);
            }
        }

        return $dependencies;
    }

    /**
     * @param ReflectionParameter $parameter
     *
     * @return mixed
     * @throws BindingResolutionException
     */
    protected function resolveClass(ReflectionParameter $parameter)
    {
        /** @var ReflectionNamedType */
        $type = $parameter->getType();

        try {
            return $this->getFromContainer($type->getName());
        } catch (BindingResolutionException $e) {
            if ($parameter->isOptional()) {
                return $parameter->getDefaultValue();
            }
            throw $e;
        }
    }

    protected function getBinding($abstract)
    {
        return $this->isBound($abstract) ? $this->bindings[$abstract] : $abstract;
    }

    /**
     * @return bool
     */
    protected function isBound($abstract)
    {
        return array_key_exists($abstract, $this->bindings);
    }

    /**
     * @param ReflectionParameter $parameter
     *
     * @return mixed|void
     */
    protected function resolvePrimitive(ReflectionParameter $parameter)
    {
        if ($parameter->isDefaultValueAvailable()) {
            return $parameter->getDefaultValue();
        }

        return $this->unresolvablePrimitive($parameter);
    }

    /**
     * @param ReflectionParameter $parameter
     *
     * @throws BindingResolutionException
     */
    protected function unresolvablePrimitive(ReflectionParameter $parameter)
    {
        $message = "Unresolvable dependency resolving [$parameter] in class {$parameter->getDeclaringClass()->getName()}";
        throw new BindingResolutionException($message);
    }

    /**
     * @param string $abstract
     *
     * @return mixed
     */
    protected function getFromContainer($abstract)
    {
        return $this->app->make($abstract);
    }
}<|MERGE_RESOLUTION|>--- conflicted
+++ resolved
@@ -23,12 +23,8 @@
     /**
      * Maker constructor.
      *
-<<<<<<< HEAD
-     * @param Container $container
-=======
      * @param Application $app
      * @return void
->>>>>>> dfd13082
      */
     public function __construct(Application $app)
     {
