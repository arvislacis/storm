--- conflicted
+++ resolved
@@ -6,16 +6,7 @@
 class KeyGenerateCommand extends KeyGenerateCommandBase
 {
     /**
-<<<<<<< HEAD
-     * Filesystem instance.
-     */
-    protected \Illuminate\Filesystem\Filesystem $files;
-
-    /**
-     * Create a new key generator command.
-=======
      * Write a new environment file with the given key.
->>>>>>> 8e96bcb5
      *
      * @param  string  $key
      * @return void
@@ -30,35 +21,7 @@
     /**
      * Confirm before proceeding with the action.
      *
-<<<<<<< HEAD
-     * @return void
-     */
-    public function handle()
-    {
-        $key = $this->generateRandomKey();
-
-        if ($this->option('show')) {
-            $this->line('<comment>'.$key.'</comment>');
-            return;
-        }
-
-        // Next, we will replace the application key in the config file so it is
-        // automatically setup for this developer. This key gets generated using a
-        // secure random byte generator and is later base64 encoded for storage.
-        if (!$this->setKeyInConfigFile($key)) {
-            return;
-        }
-
-        $this->laravel['config']['app.key'] = $key;
-
-        $this->info("Application key [$key] set successfully.");
-    }
-
-    /**
-     * Set the application key in the config file.
-=======
      * This method only asks for confirmation in production.
->>>>>>> 8e96bcb5
      *
      * @param  string  $warning
      * @param  \Closure|bool|null  $callback
