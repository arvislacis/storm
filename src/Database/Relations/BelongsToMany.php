<?php namespace October\Rain\Database\Relations;

use Illuminate\Database\Eloquent\Model;
use Illuminate\Database\Eloquent\Builder;
use Illuminate\Database\Eloquent\Collection as CollectionBase;
use Illuminate\Database\Eloquent\Relations\BelongsToMany as BelongsToManyBase;

class BelongsToMany extends BelongsToManyBase
{
    use DeferOneOrMany;
    use DefinedConstraints;

    /**
     * @var boolean This relation object is a 'count' helper.
     */
    public $countMode = false;

    /**
     * @var boolean When a join is not used, don't select aliased columns.
     */
    public $orphanMode = false;

    /**
     * Create a new belongs to many relationship instance.
     *
     * @param  \Illuminate\Database\Eloquent\Builder  $query
     * @param  \Illuminate\Database\Eloquent\Model  $parent
     * @param  string  $table
     * @param  string  $foreignPivotKey
     * @param  string  $relatedPivotKey
     * @param  string  $relationName
     * @return void
     */
    public function __construct(
        Builder $query,
        Model $parent,
        $table,
        $foreignPivotKey,
        $relatedPivotKey,
        $parentKey,
        $relatedKey,
        $relationName = null
    ) {
        parent::__construct(
            $query,
            $parent,
            $table,
            $foreignPivotKey,
            $relatedPivotKey,
            $parentKey,
            $relatedKey,
            $relationName
        );

        $this->addDefinedConstraints();
    }

    /**
     * Get the select columns for the relation query.
     *
     * @param  array  $columns
     * @return \Illuminate\Database\Eloquent\Relations\BelongsToMany
     */
    protected function shouldSelect(array $columns = ['*'])
    {
        if ($this->countMode) {
            return $this->table.'.'.$this->foreignPivotKey.' as pivot_'.$this->foreignPivotKey;
        }

        if ($columns == ['*']) {
            $columns = [$this->related->getTable().'.*'];
        }

        if ($this->orphanMode) {
            return $columns;
        }

        return array_merge($columns, $this->aliasedPivotColumns());
    }

    /**
     * Save the supplied related model with deferred binding support.
     */
    public function save(Model $model, array $pivotData = [], $sessionKey = null)
    {
        $model->save();
        $this->add($model, $sessionKey, $pivotData);
        return $model;
    }

    /**
     * Create a new instance of this related model with deferred binding support.
     */
    public function create(array $attributes = [], array $pivotData = [], $sessionKey = null)
    {
        $model = $this->related->create($attributes);

        $this->add($model, $sessionKey, $pivotData);

        return $model;
    }

    /**
     * Override attach() method of BelongToMany relation.
     * This is necessary in order to fire 'model.relation.beforeAttach', 'model.relation.afterAttach' events
     *
     * @param mixed $id
     * @param array $attributes
     * @param bool  $touch
     * @return void
     */
    public function attach($id, array $attributes = [], $touch = true)
    {
        $insertData = $this->formatAttachRecords($this->parseIds($id), $attributes);
        $attachedIdList = array_pluck($insertData, $this->relatedPivotKey);

        /**
         * @event model.relation.beforeAttach
         * Called before creating a new relation between models (only for BelongsToMany relation)
         *
         * Example usage:
         *
         *     $model->bindEvent('model.relation.beforeAttach', function (string $relationName, array $attachedIdList, array $insertData) use (\October\Rain\Database\Model $model) {
         *         if (!$model->isRelationValid($attachedIdList)) {
         *             throw new \Exception("Invalid relation!");
         *         }
         *     });
         *
         */
        $this->parent->fireEvent('model.relation.beforeAttach', [$this->relationName, $attachedIdList, $insertData]);

        /*
         * See Illuminate\Database\Eloquent\Relations\Concerns\InteractsWithPivotTable
         */
        $result = parent::attach($ids, $attributes, $touch);

        /**
         * @event model.relation.afterAttach
         * Called after creating a new relation between models (only for BelongsToMany relation)
         *
         * Example usage:
         *
         *     $model->bindEvent('model.relation.afterAttach', function (string $relationName, array $attachedIdList, array $insertData) use (\October\Rain\Database\Model $model) {
         *         traceLog("New relation {$relationName} was created", $attachedIdList);
         *     });
         *
         */
        $this->parent->fireEvent('model.relation.afterAttach', [$this->relationName, $attachedIdList, $insertData]);
    }

    /**
     * Override detach() method of BelongToMany relation.
     * This is necessary in order to fire 'model.relation.beforeDetach', 'model.relation.afterDetach' events
     *
     * @param null $ids
     * @param bool $touch
     * @return int
     */
    public function detach($ids = null, $touch = true)
    {
        $attachedIdList = $this->parseIds($ids);
        if (empty($attachedIdList)) {
            $attachedIdList = $this->allRelatedIds()->all();
        }

        /**
         * @event model.relation.beforeDetach
         * Called before removing a relation between models (only for BelongsToMany relation)
         *
         * Example usage:
         *
         *     $model->bindEvent('model.relation.beforeDetach', function (string $relationName, array $attachedIdList) use (\October\Rain\Database\Model $model) {
         *         if (!$model->isRelationValid($attachedIdList)) {
         *             throw new \Exception("Invalid relation!");
         *             return false;
         *         }
         *     });
         *
         */
        $this->parent->fireEvent('model.relation.beforeDetach', [$this->relationName, $attachedIdList]);

        /*
         * See Illuminate\Database\Eloquent\Relations\Concerns\InteractsWithPivotTable
         */
<<<<<<< HEAD
        $result = parent::detach($ids, $touch);
=======
        parent::detach($attachedIdList, $touch);
>>>>>>> 45b9824e

        /**
         * @event model.relation.afterDetach
         * Called after removing a relation between models (only for BelongsToMany relation)
         *
         * Example usage:
         *
         *     $model->bindEvent('model.relation.afterDetach', function (string $relationName, array $attachedIdList, int $result) use (\October\Rain\Database\Model $model) {
         *         traceLog("{$result} entries were detached for Relation {$relationName}");
         *     });
         *
         */
        $this->parent->fireEvent('model.relation.afterDetach', [$this->relationName, $attachedIdList, $result]);

        return $result;
    }

    /**
     * Adds a model to this relationship type.
     */
    public function add(Model $model, $sessionKey = null, $pivotData = [])
    {
        if (is_array($sessionKey)) {
            $pivotData = $sessionKey;
            $sessionKey = null;
        }

        if ($sessionKey === null || $sessionKey === false) {
            $this->attach($model->getKey(), $pivotData);
            $this->parent->reloadRelations($this->relationName);
        }
        else {
            $this->parent->bindDeferred($this->relationName, $model, $sessionKey);
        }
    }

    /**
     * Removes a model from this relationship type.
     */
    public function remove(Model $model, $sessionKey = null)
    {
        if ($sessionKey === null) {
            $this->detach($model->getKey());
            $this->parent->reloadRelations($this->relationName);
        }
        else {
            $this->parent->unbindDeferred($this->relationName, $model, $sessionKey);
        }
    }

    /**
     * Get a paginator for the "select" statement. Complies with October Rain.
     *
     * @param  int    $perPage
     * @param  int    $currentPage
     * @param  array  $columns
     * @param  string  $pageName
     * @return \Illuminate\Contracts\Pagination\LengthAwarePaginator
     */
    public function paginate($perPage = 15, $currentPage = null, $columns = ['*'], $pageName = 'page')
    {
        $this->query->addSelect($this->shouldSelect($columns));

        $paginator = $this->query->paginate($perPage, $currentPage, $columns);

        $this->hydratePivotRelation($paginator->items());

        return $paginator;
    }

    /**
     * Create a new pivot model instance.
     *
     * @param  array  $attributes
     * @param  bool   $exists
     * @return \Illuminate\Database\Eloquent\Relations\Pivot
     */
    public function newPivot(array $attributes = [], $exists = false)
    {
        /*
         * October looks to the relationship parent
         */
        $pivot = $this->parent->newRelationPivot($this->relationName, $this->parent, $attributes, $this->table, $exists);

        /*
         * Laravel looks to the related model
         */
        if (empty($pivot)) {
            $pivot = $this->related->newPivot($this->parent, $attributes, $this->table, $exists);
        }

        return $pivot->setPivotKeys($this->foreignPivotKey, $this->relatedPivotKey);
    }

    /**
     * Helper for setting this relationship using various expected
     * values. For example, $model->relation = $value;
     */
    public function setSimpleValue($value)
    {
        $relationModel = $this->getRelated();

        /*
         * Nulling the relationship
         */
        if (!$value) {
            // Disassociate in memory immediately
            $this->parent->setRelation($this->relationName, $relationModel->newCollection());

            // Perform sync when the model is saved
            $this->parent->bindEventOnce('model.afterSave', function () use ($value) {
                $this->detach();
            });
            return;
        }

        /*
         * Convert models to keys
         */
        if ($value instanceof Model) {
            $value = $value->getKey();
        }
        elseif (is_array($value)) {
            foreach ($value as $_key => $_value) {
                if ($_value instanceof Model) {
                    $value[$_key] = $_value->getKey();
                }
            }
        }

        /*
         * Convert scalar to array
         */
        if (!is_array($value) && !$value instanceof CollectionBase) {
            $value = [$value];
        }

        /*
         * Setting the relationship
         */
        $relationCollection = $value instanceof CollectionBase
            ? $value
            : $relationModel->whereIn($relationModel->getKeyName(), $value)->get();

        // Associate in memory immediately
        $this->parent->setRelation($this->relationName, $relationCollection);

        // Perform sync when the model is saved
        $this->parent->bindEventOnce('model.afterSave', function () use ($value) {
            $this->sync($value);
        });
    }

    /**
     * Helper for getting this relationship simple value,
     * generally useful with form values.
     */
    public function getSimpleValue()
    {
        $value = [];

        $relationName = $this->relationName;

        $sessionKey = $this->parent->sessionKey;

        if ($this->parent->relationLoaded($relationName)) {
            $related = $this->getRelated();

            $value = $this->parent->getRelation($relationName)->pluck($related->getKeyName())->all();
        }
        else {
            $value = $this->allRelatedIds($sessionKey)->all();
        }

        return $value;
    }

    /**
     * Get all of the IDs for the related models, with deferred binding support
     *
     * @param string $sessionKey
     * @return \October\Rain\Support\Collection
     */
    public function allRelatedIds($sessionKey = null)
    {
        $related = $this->getRelated();

        $fullKey = $related->getQualifiedKeyName();

        $query = $sessionKey ? $this->withDeferred($sessionKey) : $this;

        return $query->getQuery()->select($fullKey)->pluck($related->getKeyName());
    }

    /**
     * Get the fully qualified foreign key for the relation.
     *
     * @return string
     */
    public function getForeignKey()
    {
        return $this->table.'.'.$this->foreignPivotKey;
    }

    /**
     * Get the fully qualified "other key" for the relation.
     *
     * @return string
     */
    public function getOtherKey()
    {
        return $this->table.'.'.$this->relatedPivotKey;
    }

    /**
     * @deprecated Use allRelatedIds instead. Remove if year >= 2018.
     */
    public function getRelatedIds($sessionKey = null)
    {
        traceLog('Method BelongsToMany::getRelatedIds has been deprecated, use BelongsToMany::allRelatedIds instead.');
        return $this->allRelatedIds($sessionKey)->all();
    }

    /**
     * Get the pivot models that are currently attached (taking conditions & scopes into account).
     *
     * @return \Illuminate\Support\Collection
     */
    protected function getCurrentlyAttachedPivots()
    {
        return $this->getQuery()->get();
    }
}<|MERGE_RESOLUTION|>--- conflicted
+++ resolved
@@ -182,11 +182,8 @@
         /*
          * See Illuminate\Database\Eloquent\Relations\Concerns\InteractsWithPivotTable
          */
-<<<<<<< HEAD
+
         $result = parent::detach($ids, $touch);
-=======
-        parent::detach($attachedIdList, $touch);
->>>>>>> 45b9824e
 
         /**
          * @event model.relation.afterDetach
