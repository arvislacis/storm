--- conflicted
+++ resolved
@@ -1,20 +1,12 @@
 <?php namespace Winter\Storm\Extension;
 
-<<<<<<< HEAD
-use Opis\Closure\SerializableClosure;
-use ReflectionClass;
-use ReflectionMethod;
-use BadMethodCallException;
-use Exception;
-use Winter\Storm\Support\Serialisation;
-=======
 use App;
 use Exception;
 use ReflectionClass;
 use ReflectionMethod;
 use BadMethodCallException;
 use Winter\Storm\Support\ClassLoader;
->>>>>>> b774511b
+use Winter\Storm\Support\Serialisation;
 
 /**
  * This extension trait is used when access to the underlying base class
