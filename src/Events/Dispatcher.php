<?php namespace Winter\Storm\Events;

use Closure;
use Laravel\SerializableClosure\SerializableClosure;
use ReflectionClass;
use Winter\Storm\Support\Serialization;
use Winter\Storm\Support\Str;
use Illuminate\Events\Dispatcher as BaseDispatcher;
use Illuminate\Contracts\Broadcasting\ShouldBroadcast;
use Illuminate\Events\QueuedClosure;

class Dispatcher extends BaseDispatcher
{
    /**
     * The sorted event listeners.
     *
     * @var array
     */
    protected $sorted = [];

    /**
     * The event firing stack.
     *
     * @var array
     */
    protected $firing = [];

    /**
     * Register an event listener with the dispatcher.
     *
     * @param  string|array|Closure|QueuedClosure  $events
     * @param  mixed  $listener when the third parameter is omitted and a Closure or QueuedClosure is provided
     * this parameter is used as an integer this is used as priority value
     * @param int $priority
     * @return void
     */
    public function listen($events, $listener = null, $priority = 0)
    {
        if ($events instanceof Closure || $events instanceof QueuedClosure) {
            if ($priority === 0 && (is_int($listener) || filter_var($listener, FILTER_VALIDATE_INT))) {
                $priority = (int) $listener;
            }
        }
        if ($events instanceof Closure) {
            $this->listen($this->firstClosureParameterType($events), $events, $priority);
            return;
        } elseif ($events instanceof QueuedClosure) {
            $this->listen($this->firstClosureParameterType($events->closure), $events->resolve(), $priority);
            return;
        } elseif ($listener instanceof QueuedClosure) {
            $listener = $listener->resolve();
        }
<<<<<<< HEAD

        $listener = Serialisation::wrapClosure($listener);
=======
>>>>>>> af4cf913

        foreach ((array) $events as $event) {
            if (Str::contains($event, '*')) {
                $this->setupWildcardListen($event, Serialization::wrapClosure($listener));
            } else {
                $this->listeners[$event][$priority][] = $this->makeListener($listener);

                unset($this->sorted[$event]);
            }
        }
    }

    /**
     * Register an event listener with the dispatcher.
     *
     * @param  \Closure|string|array  $listener
     * @param  bool  $wildcard
     * @return \Closure
     */
    public function makeListener($listener, $wildcard = false)
    {
        $listener = parent::makeListener($listener, $wildcard);

        return Serialization::wrapClosure($listener);
    }

    /**
     * Get the event that is currently firing.
     *
     * @return string
     */
    public function firing()
    {
        return last($this->firing);
    }

    /**
     * Fire an event until the first non-null response is returned.
     *
     * @param  string|object  $event
     * @param  mixed  $payload
     * @return array|null
     */
    public function until($event, $payload = [])
    {
        return $this->dispatch($event, $payload, true);
    }

    /**
     * Fire an event and call the listeners.
     *
     * @param  string|object  $event
     * @param  mixed  $payload
     * @param  bool  $halt
     * @return array|null
     */
    public function fire($event, $payload = [], $halt = false)
    {
        return $this->dispatch($event, $payload, $halt);
    }

    /**
     * Fire an event and call the listeners.
     *
     * @param  string|object  $event
     * @param  mixed  $payload
     * @param  bool  $halt
     * @return array|null
     */
    public function dispatch($event, $payload = [], $halt = false)
    {
        // When the given "event" is actually an object we will assume it is an event
        // object and use the class as the event name and this event itself as the
        // payload to the handler, which makes object based events quite simple.
        list($event, $payload) = $this->parseEventAndPayload($event, $payload);

        $responses = [];

        // If an array is not given to us as the payload, we will turn it into one so
        // we can easily use call_user_func_array on the listeners, passing in the
        // payload to each of them so that they receive each of these arguments.
        if (! is_array($payload)) {
            $payload = [$payload];
        }

        $this->firing[] = $event;

        if (isset($payload[0]) && $payload[0] instanceof ShouldBroadcast) {
            $this->broadcastEvent($payload[0]);
        }

        foreach ($this->getListeners($event) as $listener) {
            $response = $listener($event, $payload);

            // If a response is returned from the listener and event halting is enabled
            // we will just return this response, and not call the rest of the event
            // listeners. Otherwise we will add the response on the response list.
            if (! is_null($response) && $halt) {
                array_pop($this->firing);

                return $response;
            }

            // If a boolean false is returned from a listener, we will stop propagating
            // the event to any further listeners down in the chain, else we keep on
            // looping through the listeners and firing every one in our sequence.
            if ($response === false) {
                break;
            }

            $responses[] = $response;
        }

        array_pop($this->firing);

        return $halt ? null : $responses;
    }

    /**
     * Get all of the listeners for a given event name.
     *
     * @param  string  $eventName
     * @return array
     */
    public function getListeners($eventName)
    {
        if (!isset($this->sorted[$eventName])) {
            $this->sortListeners($eventName);
        }

        $listeners = $this->sorted[$eventName] ?? [];

        $listeners = array_merge(
            $listeners,
            $this->wildcardsCache[$eventName] ?? $this->getWildcardListeners($eventName)
        );

        return class_exists($eventName, false)
                    ? $this->addInterfaceListeners($eventName, $listeners)
                    : $listeners;
    }

    /**
     * Sort the listeners for a given event by priority.
     *
     * @param string $eventName
     * @return void
     */
    protected function sortListeners($eventName)
    {
        $this->sorted[$eventName] = [];

        // If listeners exist for the given event, we will sort them by the priority
        // so that we can call them in the correct order. We will cache off these
        // sorted event listeners so we do not have to re-sort on every event.
        if (isset($this->listeners[$eventName])) {
            krsort($this->listeners[$eventName]);

            $this->sorted[$eventName] = call_user_func_array(
                'array_merge',
                $this->listeners[$eventName]
            );
        }
    }

    /**
     * Create a callable for putting an event handler on the queue.
     *
     * @param  string  $class
     * @param  string  $method
     * @return \Closure
     */
    protected function createQueuedHandlerCallable($class, $method)
    {
        return function () use ($class, $method) {
            $arguments = $this->cloneArgumentsForQueueing(func_get_args());

            if (method_exists($class, 'queue')) {
                $this->callQueueMethodOnHandler($class, $method, $arguments);
            } else {
                $this->resolveQueue()->push('Winter\Storm\Events\CallQueuedHandler@call', [
                    'class' => $class, 'method' => $method, 'data' => serialize($arguments),
                ]);
            }
        };
    }

    /**
     * Clone the given arguments for queueing.
     *
     * @param  array  $arguments
     * @return array
     */
    protected function cloneArgumentsForQueueing(array $arguments)
    {
        return array_map(function ($a) {
            return is_object($a) ? clone $a : $a;
        }, $arguments);
    }

    /**
     * Call the queue method on the handler class.
     *
     * @param  string  $class
     * @param  string  $method
     * @param  array  $arguments
     * @return void
     */
    protected function callQueueMethodOnHandler($class, $method, $arguments)
    {
        $handler = (new ReflectionClass($class))->newInstanceWithoutConstructor();

        $handler->queue($this->resolveQueue(), 'Winter\Storm\Events\CallQueuedHandler@call', [
            'class' => $class, 'method' => $method, 'data' => serialize($arguments),
        ]);
    }
}<|MERGE_RESOLUTION|>--- conflicted
+++ resolved
@@ -50,11 +50,6 @@
         } elseif ($listener instanceof QueuedClosure) {
             $listener = $listener->resolve();
         }
-<<<<<<< HEAD
-
-        $listener = Serialisation::wrapClosure($listener);
-=======
->>>>>>> af4cf913
 
         foreach ((array) $events as $event) {
             if (Str::contains($event, '*')) {
