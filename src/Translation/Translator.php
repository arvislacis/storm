--- conflicted
+++ resolved
@@ -132,19 +132,7 @@
     {
         $locale = parent::localeForChoice($locale);
 
-<<<<<<< HEAD
-        // If the given "number" is actually an array or countable we will simply count the
-        // number of elements in an instance. This allows developers to pass an array of
-        // items without having to count it on their end first which gives bad syntax.
-        if (is_array($number) || $number instanceof \Countable) {
-            $number = count($number);
-        }
-
-        // Format locale for MessageSelector
-        if (strpos($locale, '-') !== false) {
-=======
         if (!is_null($locale) && str_contains($locale, '-')) {
->>>>>>> ec895590
             $localeParts = explode('-', $locale, 2);
             $locale = $localeParts[0] . '_' . strtoupper($localeParts[1]);
         }
